--- conflicted
+++ resolved
@@ -57,7 +57,6 @@
 pnpm dev
 ```
 
-<<<<<<< HEAD
 > **Note**: These commands assume a `pnpm-workspace.yaml` exists at the repository root to enable pnpm workspace features.
 
 ### Demo Mode
@@ -90,8 +89,8 @@
 ```
 
 These commands work in Windows PowerShell and Unix shells.
-=======
-## POSIX setup
+
+### POSIX setup
 
 The repository provides a helper script for macOS and Linux environments that mirrors the Windows setup.
 
@@ -105,7 +104,6 @@
 
 - `--recreate-venv` rebuilds the virtual environment
 - `--skip-install` skips installing dependencies
->>>>>>> f3bd609b
 
 ## 🎯 **Next Development Priorities**
 
