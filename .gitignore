!docs/build/
# BMAD Method source (installed separately via npx)
# Build outputs
# Cleanup backups and consolidated configs
# IDE
# Local git worktrees (not tracked)
# Logs
# Node/Next.js
# OS
# PR manager runtime artifacts (default cache location)
# Python
# The script writes to ${XDG_CACHE_HOME:-$HOME/.cache}/blackletter/pr-manager by default.
# TypeScript
*.db
*.log
*.py[cod]
*.sqlite
*.tsbuildinfo
.DS_Store
.ai/
.cache/blackletter/
.env
.env.local
.idea/
.pytest_cache/
.venv/
.vscode/
BMAD-METHOD-main/
Thumbs.db
__pycache__/
_cleanup_backup/
apps/web/.next/
apps/web/.turbo/
apps/web/coverage/
apps/web/node_modules/
apps/web/out/
apps/web/playwright-report/
apps/web/test-results/
blackletter/
build/
dist/
<<<<<<< HEAD

# Logs
*.log

# IDE
.vscode/
.idea/

# TypeScript
*.tsbuildinfo

# Local git worktrees (not tracked)
worktrees/

# PR manager runtime artifacts (default cache location)
# The script writes to ${XDG_CACHE_HOME:-$HOME/.cache}/blackletter/pr-manager by default.
.cache/blackletter/

# BMAD Method source (installed separately via npx)
BMAD-METHOD-main
=======
node_modules/
resolve_conflicts.py
worktrees/
>>>>>>> c30e958e
<|MERGE_RESOLUTION|>--- conflicted
+++ resolved
@@ -39,7 +39,7 @@
 blackletter/
 build/
 dist/
-<<<<<<< HEAD
+codex/remove-bmad-method-main-from-source-control
 
 # Logs
 *.log
@@ -60,8 +60,7 @@
 
 # BMAD Method source (installed separately via npx)
 BMAD-METHOD-main
-=======
 node_modules/
 resolve_conflicts.py
 worktrees/
->>>>>>> c30e958e
+main