--- conflicted
+++ resolved
@@ -14,26 +14,10 @@
   - Retention policy defines how long analysis data/files are kept.
   - Audit logging should capture who changed what and when.
 tasks: []
-<<<<<<< HEAD
-dev_agent_record: {}
-
-### dev_spec
-
-- Model: `OrgSettings { llm_provider: 'none'|'openai'|..., ocr_enabled: bool, retention_days: int }`.
-- Services: `services/settings.py` loads/saves `.data/settings/settings.json`; env overrides; audit log `.data/settings/audit.log`.
-- API: `GET/PUT /api/admin/settings` with CSRF and admin guard.
-- Integration: OCR flag in extraction (1.2); LLM provider influences token ledger and detector runner LLM paths; retention cleaner removes old analyses safely.
-
-### qa_tests
-
-- Roundtrip load/save with audit entries; defaults conservative.
-- AuthZ + CSRF enforced; retention cleaner dry-run + real.
-=======
 dev_agent_record:
   proposed_tasks:
     - backend: Model and persistence for LLM provider, OCR, and retention policy
     - api: Endpoints and admin UI to update settings
     - security: Enforce secure storage with conservative defaults
     - logging: Audit logging for settings changes
-    - tests: Settings CRUD and security constraints
->>>>>>> d815ff61
+    - tests: Settings CRUD and security constraints