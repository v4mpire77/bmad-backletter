"""Rulepack schema validation models with proper error reporting."""
from __future__ import annotations

from typing import Any, Literal, Union, Optional, List
<<<<<<< HEAD
from pydantic import BaseModel, Field, field_validator, FieldValidationInfo
=======
from pydantic import BaseModel, Field, validator, field_validator
from pydantic import ValidationInfo
>>>>>>> 4f0dd391
import re


class RulepackValidationError(Exception):
    """Raised when a rulepack fails validation with detailed error information."""
    def __init__(self, message: str, field: str = None, value: Any = None):
        self.message = message
        self.field = field
        self.value = value
        super().__init__(self.message)


class Version:
    """Semantic versioning helper class."""
    
    def __init__(self, version_str: str):
        if not re.match(r'^\d+\.\d+\.\d+', version_str):
            raise ValueError(f"Invalid semantic version format: {version_str}")
        self.version_str = version_str
        self.parts = tuple(map(int, version_str.split('.')))
        self.major, self.minor, self.patch = self.parts
    
    def __str__(self):
        return self.version_str
    
    def __eq__(self, other):
        if isinstance(other, str):
            return self.version_str == other
        if isinstance(other, Version):
            return self.parts == other.parts
        return False
    
    def __lt__(self, other):
        if isinstance(other, str):
            other = Version(other)
        elif not isinstance(other, Version):
            return NotImplemented
        return self.parts < other.parts
    
    def __le__(self, other):
        if isinstance(other, str):
            other = Version(other)
        elif not isinstance(other, Version):
            return NotImplemented
        return self.parts <= other.parts
    
    def __gt__(self, other):
        if isinstance(other, str):
            other = Version(other)
        elif not isinstance(other, Version):
            return NotImplemented
        return self.parts > other.parts
    
    def __ge__(self, other):
        if isinstance(other, str):
            other = Version(other)
        elif not isinstance(other, Version):
            return NotImplemented
        return self.parts >= other.parts


class WeakNearby(BaseModel):
    any: Union[list[str], str, None] = None  # Allow string references like "@hedges"
    all: Union[list[str], str, None] = None

    @field_validator('any', 'all')
    def validate_patterns(cls, v):
        if v is None:
            return v
        if isinstance(v, str):
            # Allow string references like "@hedges"
            if not v.startswith('@'):
                raise RulepackValidationError(
                    f"String patterns must start with '@' for references, got: {v}",
                    field="weak_nearby.pattern",
                    value=v
                )
        elif isinstance(v, list):
            for pattern in v:
                if not isinstance(pattern, str):
                    raise RulepackValidationError(
                        f"All patterns must be strings, got: {type(pattern)}",
                        field="weak_nearby.pattern",
                        value=pattern
                    )
        return v


class Detector(BaseModel):
    id: str = Field(..., max_length=100)
    anchors_any: Optional[List[str]] = None
    anchors_all: Optional[List[str]] = None
    allow_carveouts: Optional[List[str]] = None
    weak_nearby: Optional[WeakNearby] = None
    redflags_any: Optional[List[str]] = None
    flowdown_any: Optional[List[str]] = None
    copies_any: Optional[List[str]] = None
    audits_any: Optional[List[str]] = None

    @field_validator('id')
    def validate_id(cls, v):
        if not v:
            raise RulepackValidationError(
                "Detector ID cannot be empty",
                field="detector.id",
                value=v
            )
        # Check for valid characters (alphanumeric, underscore, hyphen)
        if not re.match(r'^[a-zA-Z0-9_-]+$', v):
            raise RulepackValidationError(
                f"Detector ID must contain only alphanumeric characters, underscores, or hyphens: {v}",
                field="detector.id",
                value=v
            )
        return v

<<<<<<< HEAD
    @field_validator('anchors_any', 'anchors_all', 'allow_carveouts', 'redflags_any',
                    'flowdown_any', 'copies_any', 'audits_any')
    def validate_patterns(cls, v, info: FieldValidationInfo):
=======
    @field_validator(
        'anchors_any',
        'anchors_all',
        'allow_carveouts',
        'redflags_any',
        'flowdown_any',
        'copies_any',
        'audits_any',
        mode='after',
    )
    def validate_patterns(cls, v, info: ValidationInfo):
>>>>>>> 4f0dd391
        if v is None:
            return v
        if not isinstance(v, list):
            raise RulepackValidationError(
                f"Pattern fields must be lists, got: {type(v)}",
                field=f"detector.{info.field_name}",
                value=v
            )
        for pattern in v:
            if not isinstance(pattern, str):
                raise RulepackValidationError(
                    f"All patterns must be strings, got: {type(pattern)}",
                    field=f"detector.{info.field_name}",
                    value=pattern
                )
            if not pattern.strip():
                raise RulepackValidationError(
                    f"Pattern cannot be empty or whitespace only: '{pattern}'",
                    field=f"detector.{info.field_name}",
                    value=pattern
                )
        return v


class Meta(BaseModel):
<<<<<<< HEAD
    pack_id: str = Field(..., max_length=100)
    version: str = Field(...)  # Semantic versioning validated below
=======
    pack_id: str = Field(..., min_length=1, max_length=100)
    version: str = Field(..., pattern=r'^\d+\.\d+\.\d+')  # Semantic versioning
>>>>>>> 4f0dd391
    evidence_window_sentences: int = Field(ge=1, le=10)  # Reasonable limits
    verdicts: List[Literal['pass', 'weak', 'missing', 'needs_review']]
    tokenizer: str = "sentence"
    author: Optional[str] = None
    created_date: Optional[str] = None

    @field_validator('pack_id')
    def validate_pack_id(cls, v):
        if not v:
            raise RulepackValidationError(
                "Pack ID cannot be empty",
                field="meta.pack_id",
                value=v
            )
        # Check for valid characters
        if not re.match(r'^[a-zA-Z0-9_-]+', v):
            raise RulepackValidationError(
                f"Pack ID must contain only alphanumeric characters, underscores, or hyphens: {v}",
                field="meta.pack_id",
                value=v
            )
        return v

    @field_validator('version')
    def validate_version(cls, v):
        # Simple semantic version validation (MAJOR.MINOR.PATCH)
        if not re.match(r'^\d+\.\d+\.\d+', v):
            raise RulepackValidationError(
                f"Invalid semantic version format: {v}. Expected format: MAJOR.MINOR.PATCH",
                field="meta.version",
                value=v
            )
        return v

    @field_validator('verdicts')
    def validate_verdicts(cls, v):
        if not v:
            raise RulepackValidationError(
                "Verdicts list cannot be empty",
                field="meta.verdicts",
                value=v
            )
        valid_verdicts = {'pass', 'weak', 'missing', 'needs_review'}
        for verdict in v:
            if verdict not in valid_verdicts:
                raise RulepackValidationError(
                    f"Invalid verdict: {verdict}. Must be one of: {valid_verdicts}",
                    field="meta.verdicts",
                    value=verdict
                )
        return v


class Rulepack(BaseModel):
    meta: Meta
    shared_lexicon: dict[str, Any] = Field(default_factory=dict)
    Detectors: List[Detector] = Field(..., min_items=1)

    @field_validator('Detectors')
    def validate_unique_detector_ids(cls, v):
        if not v:
            raise RulepackValidationError(
                "Rulepack must contain at least one detector",
                field="Detectors",
                value=v
            )
        detector_ids = [detector.id for detector in v]
        if len(detector_ids) != len(set(detector_ids)):
            duplicates = [id for id in detector_ids if detector_ids.count(id) > 1]
            raise RulepackValidationError(
                f"Duplicate detector IDs found: {set(duplicates)}",
                field="Detectors",
                value=duplicates
            )
        return v

    @field_validator('shared_lexicon')
    def validate_lexicon(cls, v):
        if not isinstance(v, dict):
            raise RulepackValidationError(
                f"Shared lexicon must be a dictionary, got: {type(v)}",
                field="shared_lexicon",
                value=v
            )
        for key, value in v.items():
            if not isinstance(key, str):
                raise RulepackValidationError(
                    f"Lexicon keys must be strings, got: {type(key)}",
                    field="shared_lexicon",
                    value=key
                )
            if not isinstance(value, (list, dict)):
                raise RulepackValidationError(
                    f"Lexicon values must be lists or dictionaries, got: {type(value)}",
                    field="shared_lexicon",
                    value=value
                )
        return v


def validate_rulepack(data: dict) -> Rulepack:
    """Validate rulepack data and return a validated Rulepack object."""
    try:
        return Rulepack(**data)
    except RulepackValidationError:
        # Preserve custom validation errors
        raise
    except Exception as e:
        if hasattr(e, 'errors'):
            errors = e.errors()
            if errors:
                error = errors[0]
                field = ".".join(str(loc) for loc in error['loc']) if error.get('loc') else None
                raise RulepackValidationError(
                    error['msg'],
                    field=field,
                    value=error.get('input')
                )
        raise RulepackValidationError(str(e))


def compare_versions(version1: str, version2: str) -> int:
    """
    Compare two semantic versions.
    
    Args:
        version1: First version string
        version2: Second version string
        
    Returns:
        int: -1 if version1 < version2, 0 if equal, 1 if version1 > version2
    """
    v1 = Version(version1)
    v2 = Version(version2)
    
    if v1 < v2:
        return -1
    elif v1 > v2:
        return 1
    else:
        return 0<|MERGE_RESOLUTION|>--- conflicted
+++ resolved
@@ -2,18 +2,14 @@
 from __future__ import annotations
 
 from typing import Any, Literal, Union, Optional, List
-<<<<<<< HEAD
-from pydantic import BaseModel, Field, field_validator, FieldValidationInfo
-=======
-from pydantic import BaseModel, Field, validator, field_validator
+from pydantic import BaseModel, Field, field_validator
 from pydantic import ValidationInfo
->>>>>>> 4f0dd391
 import re
 
 
 class RulepackValidationError(Exception):
     """Raised when a rulepack fails validation with detailed error information."""
-    def __init__(self, message: str, field: str = None, value: Any = None):
+    def __init__(self, message: str, field: Optional[str] = None, value: Any = None):
         self.message = message
         self.field = field
         self.value = value
@@ -124,11 +120,6 @@
             )
         return v
 
-<<<<<<< HEAD
-    @field_validator('anchors_any', 'anchors_all', 'allow_carveouts', 'redflags_any',
-                    'flowdown_any', 'copies_any', 'audits_any')
-    def validate_patterns(cls, v, info: FieldValidationInfo):
-=======
     @field_validator(
         'anchors_any',
         'anchors_all',
@@ -140,7 +131,6 @@
         mode='after',
     )
     def validate_patterns(cls, v, info: ValidationInfo):
->>>>>>> 4f0dd391
         if v is None:
             return v
         if not isinstance(v, list):
@@ -166,13 +156,8 @@
 
 
 class Meta(BaseModel):
-<<<<<<< HEAD
-    pack_id: str = Field(..., max_length=100)
-    version: str = Field(...)  # Semantic versioning validated below
-=======
     pack_id: str = Field(..., min_length=1, max_length=100)
     version: str = Field(..., pattern=r'^\d+\.\d+\.\d+')  # Semantic versioning
->>>>>>> 4f0dd391
     evidence_window_sentences: int = Field(ge=1, le=10)  # Reasonable limits
     verdicts: List[Literal['pass', 'weak', 'missing', 'needs_review']]
     tokenizer: str = "sentence"
@@ -229,7 +214,7 @@
 class Rulepack(BaseModel):
     meta: Meta
     shared_lexicon: dict[str, Any] = Field(default_factory=dict)
-    Detectors: List[Detector] = Field(..., min_items=1)
+    Detectors: List[Detector] = Field(..., min_length=1)
 
     @field_validator('Detectors')
     def validate_unique_detector_ids(cls, v):
